#!/usr/bin/env python
import asyncio
import docker
import itertools
import json
import pandas as pd


from os import path
from typing import (
    Dict,
    Any,
    TYPE_CHECKING,
    List,
)

from hummingbot.client.settings import GLOBAL_CONFIG_PATH
from hummingbot.core.gateway import (
    docker_ipc,
    docker_ipc_with_generator,
    get_gateway_container_name,
    get_gateway_paths,
    GATEWAY_DOCKER_REPO,
    GATEWAY_DOCKER_TAG,
    GatewayPaths,
    get_default_gateway_port,
)
from hummingbot.core.network_iterator import NetworkStatus
from hummingbot.core.utils.async_utils import safe_ensure_future
from hummingbot.core.utils.gateway_config_utils import (
    build_config_namespace_keys,
    search_configs,
    build_config_dict_display,
    build_connector_display,
    build_wallet_display,
    native_tokens,
    upsert_connection
)
from hummingbot.core.gateway import gateway_http_client
from hummingbot.core.utils.ssl_cert import certs_files_exist, create_self_sign_certs
from hummingbot.client.config.config_helpers import save_to_yml
from hummingbot.client.config.global_config_map import global_config_map
from hummingbot.client.config.security import Security
from hummingbot.client.settings import CONF_FILE_PATH, AllConnectorSettings
from hummingbot.client.ui.completer import load_completer

if TYPE_CHECKING:
    from hummingbot.client.hummingbot_application import HummingbotApplication


class GatewayCommand:
    def gateway(self,
                option: str = None,
                key: str = None,
                value: str = None):
        if option == "create":
            safe_ensure_future(self.create_gateway())
        elif option == "status":
            safe_ensure_future(self.gateway_status())
        elif option == "config":
            if value:
                safe_ensure_future(self._update_gateway_configuration(key, value), loop=self.ev_loop)
            else:
                safe_ensure_future(self._show_gateway_configuration(key), loop=self.ev_loop)
        elif option == "connect":
            safe_ensure_future(self.connect(key))
        elif option == "test-connection":
<<<<<<< HEAD
            safe_ensure_future(self.test_connection())
=======
            safe_ensure_future(self._test_connection())
        elif option == "start":
            safe_ensure_future(self._start_gateway())
        elif option == "stop":
            safe_ensure_future(self._stop_gateway())
>>>>>>> 6734f320
        elif option == "generate-certs":
            safe_ensure_future(self.generate_certs())

    @staticmethod
    async def check_gateway_image(docker_repo: str, docker_tag: str) -> bool:
        image_list: List = await docker_ipc("images", name=f"{docker_repo}:{docker_tag}", quiet=True)
        return len(image_list) > 0

    async def _start_gateway(self):
        try:
            response = await docker_ipc(
                "containers",
                all=True,
                filters={"name": get_gateway_container_name()}
            )
            if len(response) == 0:
                raise ValueError(f"Gateway container {get_gateway_container_name()} not found. ")

            container_info = response[0]
            if container_info["State"] == "running":
                self.notify(f"Gateway container {container_info['Id']} already running.")
                return

            await docker_ipc(
                "start",
                container=container_info["Id"]
            )
            self.notify(f"Gateway container {container_info['Id']} has started.")
        except Exception as e:
            self.notify(f"Error occurred starting Gateway container. {e}")

    async def _stop_gateway(self):
        try:
            response = await docker_ipc(
                "containers",
                all=True,
                filters={"name": get_gateway_container_name()}
            )
            if len(response) == 0:
                raise ValueError(f"Gateway container {get_gateway_container_name()} not found.")

            container_info = response[0]
            if container_info["State"] != "running":
                self.notify(f"Gateway container {container_info['Id']} not running.")
                return

            await docker_ipc(
                "stop",
                container=container_info["Id"],
            )
            self.notify(f"Gateway container {container_info['Id']} successfully stopped.")
        except Exception as e:
            self.notify(f"Error occurred stopping Gateway container. {e}")

    async def _test_connection(self):
        # test that the gateway is running
        try:
            resp = await gateway_http_client.api_request("get", "", {}, fail_silently = True)
        except Exception as e:
            self.notify("\nUnable to ping gateway.")
            raise e

        if resp is not None and resp.get('message', None) == 'ok' or resp.get('status', None) == 'ok':
            self.notify("\nSuccesfully pinged gateway.")
        else:
            self.notify("\nUnable to ping gateway.")

    async def _generate_certs(self,  # type: HummingbotApplication
                              from_client_password: bool = False
                              ):
        cert_path: str = get_gateway_paths().local_certs_path.as_posix()
        if not from_client_password:
            if certs_files_exist():
                self.notify(f"Gateway SSL certification files exist in {cert_path}.")
                self.notify("To create new certification files, please first manually delete those files.")
                return
            self.app.clear_input()
            self.placeholder_mode = True
            self.app.hide_input = True
            while True:
                pass_phase = await self.app.prompt(prompt='Enter pass phase to generate Gateway SSL certifications  >>> ',
                                                   is_password=True)
                if pass_phase is not None and len(pass_phase) > 0:
                    break
                self.notify("Error: Invalid pass phase")
        else:
            pass_phase = Security.password
        create_self_sign_certs(pass_phase)
        self.notify(f"Gateway SSL certification files are created in {cert_path}.")
        self.placeholder_mode = False
        self.app.hide_input = False
        self.app.change_prompt(prompt=">>> ")

    async def _generate_gateway_confs(self, container_id: str, conf_path: str = "/usr/src/app/conf"):
        self.app.clear_input()
        self.placeholder_mode = True
        self.app.hide_input = True

        node_api_key: str = await self.app.prompt(prompt="Enter Infura API Key (required for Ethereum node, "
                                                         "if you do not have one, make an account at infura.io):  >>> ")

        self.placeholder_mode = False
        self.app.hide_input = False
        self.app.change_prompt(prompt=">>> ")

        try:
            exec_info = await docker_ipc(method_name="exec_create",
                                         container=container_id,
                                         cmd=f"./setup/generate_conf.sh {conf_path} {node_api_key}",
                                         user="hummingbot")

            await docker_ipc(method_name="exec_start",
                             exec_id=exec_info["Id"],
                             detach=True)
        except Exception:
            raise

    async def _create_gateway(self):
        gateway_paths: GatewayPaths = get_gateway_paths()
        gateway_container_name: str = get_gateway_container_name()
        gateway_conf_mount_path: str = gateway_paths.mount_conf_path.as_posix()
        certificate_mount_path: str = gateway_paths.mount_certs_path.as_posix()
        logs_mount_path: str = gateway_paths.mount_logs_path.as_posix()
        gateway_port: int = get_default_gateway_port()

        # remove existing container(s)
        try:
            old_container = await docker_ipc(
                "containers",
                all=True,
                filters={"name": gateway_container_name}
            )
            for container in old_container:
                self.notify(f"Removing existing gateway container with id {container['Id']}...")
                await docker_ipc(
                    "remove_container",
                    container["Id"],
                    force=True
                )
        except Exception:
            pass  # silently ignore exception

        await self._generate_certs(from_client_password=True)  # create cert

        if await self.check_gateway_image(GATEWAY_DOCKER_REPO, GATEWAY_DOCKER_TAG):
            self.notify("Found Gateway docker image. No image pull needed.")
        else:
            self.notify("Pulling Gateway docker image...")
            try:
                await self.pull_gateway_docker(GATEWAY_DOCKER_REPO, GATEWAY_DOCKER_TAG)
                self.logger().info("Done pulling Gateway docker image.")
            except Exception as e:
                self.notify("Error pulling Gateway docker image. Try again.")
                self.logger().network("Error pulling Gateway docker image. Try again.",
                                      exc_info=True,
                                      app_warning_msg=str(e))
                return
        self.notify("Creating new Gateway docker container...")
        host_config: Dict[str, Any] = await docker_ipc(
            "create_host_config",
            port_bindings={5000: gateway_port},
            binds={
                gateway_conf_mount_path: {
                    "bind": "/usr/src/app/conf/",
                    "mode": "rw"
                },
                certificate_mount_path: {
                    "bind": "/usr/src/app/certs/",
                    "mode": "rw"
                },
                logs_mount_path: {
                    "bind": "/usr/src/app/logs/",
                    "mode": "rw"
                },
            }
        )
        container_info: Dict[str, str] = await docker_ipc(
            "create_container",
            image=f"{GATEWAY_DOCKER_REPO}:{GATEWAY_DOCKER_TAG}",
            name=gateway_container_name,
            ports=[5000],
            volumes=[
                gateway_conf_mount_path,
                certificate_mount_path,
                logs_mount_path
            ],
            host_config=host_config,
            environment=[f"GATEWAY_PASSPHRASE={Security.password}"]
        )

        self.notify(f"New Gateway docker container id is {container_info['Id']}.")

        # Save the gateway port number, if it's not already there.
        if global_config_map.get("gateway_api_port").value != gateway_port:
            global_config_map["gateway_api_port"].value = gateway_port
            global_config_map["gateway_api_host"].value = "localhost"
            save_to_yml(GLOBAL_CONFIG_PATH, global_config_map)

        await self._start_gateway()

        # create Gateway configs
        await self._generate_gateway_confs(container_id=container_info["Id"])

        # Restarts the Gateway container to ensure that Gateway server reloads new configs
        try:
            await docker_ipc(method_name="restart",
                             container=container_info["Id"])
        except docker.errors.APIError as e:
            self.notify(f"Error restarting Gateway container. Error: {e}")

        self.notify(f"Loaded new configs into Gateway container {container_info['Id']}")

    async def ping_gateway_docker(self) -> bool:
        try:
            await docker_ipc("version")
            return True
        except Exception:
            return False

    async def pull_gateway_docker(self, docker_repo: str, docker_tag: str):
        last_id = ""
        async for pull_log in docker_ipc_with_generator("pull", docker_repo, tag=docker_tag, stream=True, decode=True):
            new_id = pull_log["id"] if pull_log.get("id") else last_id
            if last_id != new_id:
                self.logger().info(f"Pull Id: {new_id}, Status: {pull_log['status']}")
                last_id = new_id

    async def _gateway_status(self):
        can_reach_docker = await self.ping_gateway_docker()
        if not can_reach_docker:
            self.notify("\nError: It looks like you do not have Docker installed or running. Gateway commands will not work without it. Please install or start Docker and restart Hummingbot.")
            return

        if self._gateway_monitor.network_status == NetworkStatus.CONNECTED:
            try:
                status = await self._gateway_monitor.get_gateway_status()
                self.notify(pd.DataFrame(status))
            except Exception:
                self.notify("\nError: Unable to fetch status of connected Gateway server.")
        else:
            self.notify("\nNo connection to Gateway server exists. Ensure Gateway server is running.")

    async def create_gateway(self):
        safe_ensure_future(self._create_gateway(), loop=self.ev_loop)

    async def connect(self, connector: str = None):
        safe_ensure_future(self._connect(connector), loop=self.ev_loop)

    async def gateway_status(self):
        safe_ensure_future(self._gateway_status(), loop=self.ev_loop)

    async def generate_certs(self):
        safe_ensure_future(self._generate_certs(), loop=self.ev_loop)

    async def test_connection(self):
        safe_ensure_future(self._test_connection(), loop=self.ev_loop)

    async def _update_gateway_configuration(self, key: str, value: Any):
        data = {
            "configPath": key,
            "configValue": value
        }
        try:
            response = await gateway_http_client.api_request("post", "config/update", data)
            self.notify(response["message"])
        except Exception:
            self.notify("\nError: Gateway configuration update failed. See log file for more details.")

    async def _show_gateway_configuration(self, key: str):
        host = global_config_map['gateway_api_host'].value
        port = global_config_map['gateway_api_port'].value
        try:
            config_dict = await self._fetch_gateway_configs()
            if key is not None:
                config_dict = search_configs(config_dict, key)
            self.notify(f"\nGateway Configurations ({host}:{port}):")
            lines = []
            build_config_dict_display(lines, config_dict)
            self.notify("\n".join(lines))

        except asyncio.CancelledError:
            raise
        except Exception:
            remote_host = ':'.join([host, port])
            self.notify(f"\nError: Connection to Gateway {remote_host} failed")

    async def _connect(self, connector: str = None):
        # it is possible that gateway_connections.json does not exist
        connections_fp = path.realpath(path.join(CONF_FILE_PATH, "gateway_connections.json"))
        if path.exists(connections_fp):
            with open(connections_fp) as f:
                connections = json.loads(f.read())
        else:
            connections = []

        if connector is None:
            if connections == []:
                self.notify("No existing connection.\n")
            else:
                connector_df = build_connector_display(connections)
                self.notify(connector_df.to_string(index=False))

        else:
            # get available networks
            connector_configs = await gateway_http_client.api_request("get", "connectors", {})
            available_networks = [d["available_networks"] for d in connector_configs["connectors"] if d["name"] == connector]

            # ask user to select a chain. Automatically select if there is only one.
            chains = [d[0]['chain'] for d in available_networks]
            if len(chains) == 1:
                chain = chains[0]
            else:
                # chains as options
                self.app.clear_input()
                self.placeholder_mode = True
                chain = await self.app.prompt(prompt=f"Which chain do you want {connector} to connect to?({', '.join(chains)}) >>> ")

            # ask user to select a network. Automatically select if there is only one.
            networks = list(itertools.chain.from_iterable([d[0]['networks'] for d in available_networks if d[0]['chain'] == chain]))

            if len(networks) == 1:
                network = networks[0]
            else:
                while True:
                    self.app.clear_input()
                    self.placeholder_mode = True
                    self.app.input_field.completer.set_gateway_networks(networks)
                    network = await self.app.prompt(prompt=f"Which network do you want {connector} to connect to? ({', '.join(networks)}) >>> ")
                    if network in networks:
                        break
                    self.notify("Error: Invalid network")

            # get wallets for the selected chain
            wallets_response = await gateway_http_client.api_request("get", "wallet", {})
            wallets = [w for w in wallets_response if w["chain"] == chain]
            if len(wallets) < 1:
                wallets = []
            else:
                wallets = wallets[0]['walletAddresses']

            # if the user has no wallet, ask them to select one
            if len(wallets) < 1:
                self.app.clear_input()
                self.placeholder_mode = True
                new_wallet = await self.app.prompt(prompt=f"Enter your {chain}-{network} wallet private key >>> ")
                response = await gateway_http_client.api_request("post",
                                                                 "wallet/add",
                                                                 {"chain": chain, "network": network, "privateKey": new_wallet})

                wallet = response.address

            # the user has a wallet. Ask if they want to use it or create a new one.
            else:
                # print table
                self.app.clear_input()
                self.placeholder_mode = True
                use_existing_wallet = await self.app.prompt(prompt=f"Do you want to connect to {chain}-{network} with one of your existing wallets on Gateway? (Yes/No) >>> ")

                self.app.clear_input()
                # they use an existing wallet
                if use_existing_wallet is not None and use_existing_wallet in ["Y", "y", "Yes", "yes"]:
                    native_token = native_tokens[chain]
                    wallet_table = []
                    for w in wallets:
                        balances = await gateway_http_client.api_request("post",
                                                                         "network/balances",
                                                                         {"chain": chain, "network": network, "address": w, "tokenSymbols": [native_token]})
                        wallet_table.append({"balance": balances['balances'][native_token], "address": w})

                    wallet_df = build_wallet_display(native_token, wallet_table)
                    self.notify(wallet_df.to_string(index=False))
                    self.app.input_field.completer.set_list_gateway_wallets_parameters(wallets_response, chain)

                    while True:
                        self.placeholder_mode = True

                        wallet = await self.app.prompt(prompt="Select a gateway wallet >>> ")
                        if wallet in wallets:
                            self.notify(f"You have selected {wallet}")
                            break
                        self.notify("Error: Invalid wallet address")

                # they want to create a new wallet even though they have other ones
                else:
                    self.placeholder_mode = True
                    new_wallet = await self.app.prompt(prompt=f"Enter your {chain}-{network} wallet private key >>> ")
                    response = await gateway_http_client.api_request("post",
                                                                     "wallet/add",
                                                                     {"chain": chain, "network": network, "privateKey": new_wallet})

                    wallet = response.address

            # write wallets to json
            with open(connections_fp, "w+") as outfile:
                upsert_connection(connections, connector, chain, network, wallet)
                json.dump(connections, outfile)
                self.notify(f"The {connector} connector now uses wallet {wallet} on {chain}-{network}")

            self.placeholder_mode = False
            self.app.change_prompt(prompt=">>> ")

            # update AllConnectorSettings
            AllConnectorSettings.create_connector_settings()

            # Reload completer here to include newly added gateway connectors
            self.app.input_field.completer = load_completer(self)

    async def _fetch_gateway_configs(self):
        return await gateway_http_client.api_request("get", "network/config", {})

    async def fetch_gateway_config_key_list(self):
        config = await self._fetch_gateway_configs()
        build_config_namespace_keys(self.gateway_config_keys, config)
        self.app.input_field.completer = load_completer(self)<|MERGE_RESOLUTION|>--- conflicted
+++ resolved
@@ -65,15 +65,11 @@
         elif option == "connect":
             safe_ensure_future(self.connect(key))
         elif option == "test-connection":
-<<<<<<< HEAD
             safe_ensure_future(self.test_connection())
-=======
-            safe_ensure_future(self._test_connection())
         elif option == "start":
             safe_ensure_future(self._start_gateway())
         elif option == "stop":
             safe_ensure_future(self._stop_gateway())
->>>>>>> 6734f320
         elif option == "generate-certs":
             safe_ensure_future(self.generate_certs())
 
