import random
from typing import Callable, Optional
from decimal import Decimal
import os.path
from hummingbot.client.config.config_var import ConfigVar
import hummingbot.client.settings as settings
from hummingbot.client.config.config_methods import paper_trade_disabled, using_exchange as using_exchange_pointer
from hummingbot.client.config.config_validators import (
    validate_bool,
    validate_int,
    validate_decimal
)
from hummingbot.core.rate_oracle.rate_oracle import RateOracleSource, RateOracle


def generate_client_id() -> str:
    vals = [random.choice(range(0, 256)) for i in range(0, 20)]
    return "".join([f"{val:02x}" for val in vals])


def using_exchange(exchange: str) -> Callable:
    return using_exchange_pointer(exchange)


# Required conditions
def using_bamboo_coordinator_mode() -> bool:
    return global_config_map.get("bamboo_relay_use_coordinator").value


def using_wallet() -> bool:
    return paper_trade_disabled() and settings.ethereum_wallet_required()


def validate_script_file_path(file_path: str) -> Optional[bool]:
    path, name = os.path.split(file_path)
    if path == "":
        file_path = os.path.join(settings.SCRIPTS_PATH, file_path)
    if not os.path.isfile(file_path):
        return f"{file_path} file does not exist."


def connector_keys():
    all_keys = {}
    for connector_setting in settings.CONNECTOR_SETTINGS.values():
        all_keys.update(connector_setting.config_keys)
    return all_keys


def validate_rate_oracle_source(value: str) -> Optional[str]:
    if value not in (r.name for r in RateOracleSource):
        return f"Invalid source, please choose value from {','.join(r.name for r in RateOracleSource)}"


def rate_oracle_source_on_validated(value: str):
    RateOracle.source = RateOracleSource[value]


def global_token_on_validated(value: str):
    RateOracle.global_token = value.upper()


def global_token_symbol_on_validated(value: str):
    RateOracle.global_token_symbol = value


# Main global config store
key_config_map = connector_keys()

main_config_map = {
    # The variables below are usually not prompted during setup process
    "instance_id":
        ConfigVar(key="instance_id",
                  prompt=None,
                  required_if=lambda: False,
                  default=generate_client_id()),
    "log_level":
        ConfigVar(key="log_level",
                  prompt=None,
                  required_if=lambda: False,
                  default="INFO"),
    "debug_console":
        ConfigVar(key="debug_console",
                  prompt=None,
                  type_str="bool",
                  required_if=lambda: False,
                  default=False),
    "strategy_report_interval":
        ConfigVar(key="strategy_report_interval",
                  prompt=None,
                  type_str="float",
                  required_if=lambda: False,
                  default=900),
    "logger_override_whitelist":
        ConfigVar(key="logger_override_whitelist",
                  prompt=None,
                  required_if=lambda: False,
                  default=["hummingbot.strategy",
                           "hummingbot.market",
                           "hummingbot.wallet",
                           "conf"
                           ],
                  type_str="list"),
    "key_file_path":
        ConfigVar(key="key_file_path",
                  prompt=f"Where would you like to save your private key file? "
                         f"(default '{settings.DEFAULT_KEY_FILE_PATH}') >>> ",
                  required_if=lambda: False,
                  default=settings.DEFAULT_KEY_FILE_PATH),
    "log_file_path":
        ConfigVar(key="log_file_path",
                  prompt=f"Where would you like to save your logs? (default '{settings.DEFAULT_LOG_FILE_PATH}') >>> ",
                  required_if=lambda: False,
                  default=settings.DEFAULT_LOG_FILE_PATH),

    # Required by chosen CEXes or DEXes
    "paper_trade_enabled":
        ConfigVar(key="paper_trade_enabled",
                  prompt="Enable paper trading mode (Yes/No) ? >>> ",
                  type_str="bool",
                  default=False,
                  required_if=lambda: True,
                  validator=validate_bool),
    "paper_trade_account_balance":
        ConfigVar(key="paper_trade_account_balance",
                  prompt="Enter paper trade balance settings (Input must be valid json: "
                         "e.g. [[\"ETH\", 10.0], [\"USDC\", 100]]) >>> ",
                  required_if=lambda: False,
                  type_str="json",
                  ),
    "celo_address":
        ConfigVar(key="celo_address",
                  prompt="Enter your Celo account address >>> ",
                  type_str="str",
                  required_if=lambda: False,
                  is_connect_key=True),
    "celo_password":
        ConfigVar(key="celo_password",
                  prompt="Enter your Celo account password >>> ",
                  type_str="str",
                  required_if=lambda: global_config_map["celo_address"].value is not None,
                  is_secure=True,
                  is_connect_key=True),
    "balancer_max_swaps":
        ConfigVar(key="balancer_max_swaps",
                  prompt="Enter the maximum swap pool in Balancer >>> ",
                  required_if=lambda: False,
                  type_str="int",
                  validator=lambda v: validate_int(v, min_value=1, inclusive=True),
                  default=4),
    "ethereum_wallet":
        ConfigVar(key="ethereum_wallet",
                  prompt="Enter your wallet private key >>> ",
                  type_str="str",
                  required_if=lambda: False,
                  is_connect_key=True),
    "ethereum_rpc_url":
        ConfigVar(key="ethereum_rpc_url",
                  prompt="Which Ethereum node would you like your client to connect to? >>> ",
                  required_if=lambda: global_config_map["ethereum_wallet"].value is not None),
    "ethereum_rpc_ws_url":
        ConfigVar(key="ethereum_rpc_ws_url",
                  prompt="Enter the Websocket Address of your Ethereum Node >>> ",
                  required_if=lambda: global_config_map["ethereum_rpc_url"].value is not None),
    "ethereum_chain_name":
        ConfigVar(key="ethereum_chain_name",
                  prompt="What is your preferred ethereum chain name (MAIN_NET, KOVAN)? >>> ",
                  type_str="str",
                  required_if=lambda: False,
                  validator=lambda s: None if s in {"MAIN_NET", "KOVAN"} else "Invalid chain name.",
                  default="MAIN_NET"),
<<<<<<< HEAD
    "ethereum_token_overrides":
        ConfigVar(key="ethereum_token_overrides",
                  prompt="What is your preferred ethereum token overrides? >>> ",
                  type_str="json",
                  required_if=lambda: False,
                  default={}),
    "terra_chain_name":
        ConfigVar(key="terra_chain_name",
                  prompt="What is your preferred Terra chain name (MAIN_NET, TEST_NET)? >>> ",
                  type_str="str",
                  required_if=lambda: False,
                  validator=lambda s: None if s in {"MAIN_NET", "TEST_NET"} else "Invalid chain name.",
                  default="MAIN_NET"),
=======
    "ethereum_token_list_url":
        ConfigVar(key="ethereum_token_list_url",
                  prompt="Specify token list url of a list available on https://tokenlists.org/ >>> ",
                  type_str="str",
                  required_if=lambda: global_config_map["ethereum_wallet"].value is not None,
                  default="https://defi.cmc.eth.link/"),
>>>>>>> a2e3dacf
    # Whether or not to invoke cancel_all on exit if marketing making on a open order book DEX (e.g. Radar Relay)
    "on_chain_cancel_on_exit":
        ConfigVar(key="on_chain_cancel_on_exit",
                  prompt="Would you like to cancel transactions on chain if using an open order books exchanges? >>> ",
                  required_if=lambda: False,
                  type_str="bool",
                  default=False),
    "kill_switch_enabled":
        ConfigVar(key="kill_switch_enabled",
                  prompt="Would you like to enable the kill switch? (Yes/No) >>> ",
                  required_if=paper_trade_disabled,
                  type_str="bool",
                  default=False,
                  validator=validate_bool),
    "kill_switch_rate":
        ConfigVar(key="kill_switch_rate",
                  prompt="At what profit/loss rate would you like the bot to stop? "
                         "(e.g. -5 equals 5 percent loss) >>> ",
                  type_str="decimal",
                  default=-100,
                  validator=lambda v: validate_decimal(v, Decimal(-100), Decimal(100)),
                  required_if=lambda: global_config_map["kill_switch_enabled"].value),
    "autofill_import":
        ConfigVar(key="autofill_import",
                  prompt="What to auto-fill in the prompt after each import command? (start/config) >>> ",
                  type_str="str",
                  default=None,
                  validator=lambda s: None if s in {"start",
                                                    "config"} else "Invalid auto-fill prompt.",
                  required_if=lambda: False),
    "telegram_enabled":
        ConfigVar(key="telegram_enabled",
                  prompt="Would you like to enable telegram? >>> ",
                  type_str="bool",
                  default=False,
                  required_if=lambda: False),
    "telegram_token":
        ConfigVar(key="telegram_token",
                  prompt="What is your telegram token? >>> ",
                  required_if=lambda: False),
    "telegram_chat_id":
        ConfigVar(key="telegram_chat_id",
                  prompt="What is your telegram chat id? >>> ",
                  required_if=lambda: False),
    "send_error_logs":
        ConfigVar(key="send_error_logs",
                  prompt="Would you like to send error logs to hummingbot? (Yes/No) >>> ",
                  type_str="bool",
                  default=True),
    "min_quote_order_amount":
        ConfigVar(key="min_quote_order_amount",
                  prompt=None,
                  required_if=lambda: False,
                  type_str="json",
                  ),
    # Database options
    "db_engine":
        ConfigVar(key="db_engine",
                  prompt="Please enter database engine you want to use (reference: https://docs.sqlalchemy.org/en/13/dialects/) >>> ",
                  type_str="str",
                  required_if=lambda: False,
                  default="sqlite"),
    "db_host":
        ConfigVar(key="db_host",
                  prompt="Please enter your DB host address >>> ",
                  type_str="str",
                  required_if=lambda: global_config_map.get("db_engine").value != "sqlite",
                  default="127.0.0.1"),
    "db_port":
        ConfigVar(key="db_port",
                  prompt="Please enter your DB port >>> ",
                  type_str="str",
                  required_if=lambda: global_config_map.get("db_engine").value != "sqlite",
                  default="3306"),
    "db_username":
        ConfigVar(key="db_username",
                  prompt="Please enter your DB username >>> ",
                  type_str="str",
                  required_if=lambda: global_config_map.get("db_engine").value != "sqlite",
                  default="username"),
    "db_password":
        ConfigVar(key="db_password",
                  prompt="Please enter your DB password >>> ",
                  type_str="str",
                  required_if=lambda: global_config_map.get("db_engine").value != "sqlite",
                  default="password"),
    "db_name":
        ConfigVar(key="db_name",
                  prompt="Please enter your the name of your DB >>> ",
                  type_str="str",
                  required_if=lambda: global_config_map.get("db_engine").value != "sqlite",
                  default="dbname"),
    "0x_active_cancels":
        ConfigVar(key="0x_active_cancels",
                  prompt="Enable active order cancellations for 0x exchanges (warning: this costs gas)?  >>> ",
                  type_str="bool",
                  default=False,
                  validator=validate_bool),
    "script_enabled":
        ConfigVar(key="script_enabled",
                  prompt="Would you like to enable script feature? (Yes/No) >>> ",
                  type_str="bool",
                  default=False,
                  validator=validate_bool),
    "script_file_path":
        ConfigVar(key="script_file_path",
                  prompt='Enter path to your script file >>> ',
                  type_str="str",
                  required_if=lambda: global_config_map["script_enabled"].value,
                  validator=validate_script_file_path),
    "balance_asset_limit":
        ConfigVar(key="balance_asset_limit",
                  prompt="Use the `balance limit` command"
                         "e.g. balance limit [EXCHANGE] [ASSET] [AMOUNT]",
                  required_if=lambda: False,
                  type_str="json",
                  default={exchange: None for exchange in settings.EXCHANGES}),
    "manual_gas_price":
        ConfigVar(key="manual_gas_price",
                  prompt="Enter fixed gas price (in Gwei) you want to use for Ethereum transactions >>> ",
                  required_if=lambda: False,
                  type_str="decimal",
                  validator=lambda v: validate_decimal(v, Decimal(0), inclusive=False),
                  default=50),
    "gateway_api_host":
        ConfigVar(key="gateway_api_host",
                  prompt=None,
                  required_if=lambda: False,
                  default='localhost'),
    "gateway_api_port":
        ConfigVar(key="gateway_api_port",
                  prompt="Please enter your Gateway API port >>> ",
                  type_str="str",
                  required_if=lambda: False,
                  default="5000"),
    "heartbeat_enabled":
        ConfigVar(key="heartbeat_enabled",
                  prompt="Do you want to enable aggregated order and trade data collection? >>> ",
                  required_if=lambda: False,
                  type_str="bool",
                  validator=validate_bool,
                  default=True),
    "heartbeat_interval_min":
        ConfigVar(key="heartbeat_interval_min",
                  prompt="How often do you want Hummingbot to send aggregated order and trade data (in minutes, "
                         "e.g. enter 5 for once every 5 minutes)? >>> ",
                  required_if=lambda: False,
                  type_str="decimal",
                  validator=lambda v: validate_decimal(v, Decimal(0), inclusive=False),
                  default=Decimal("15")),
    "binance_markets":
        ConfigVar(key="binance_markets",
                  prompt="Please enter binance markets (for trades/pnl reporting) separated by ',' "
                         "e.g. RLC-USDT,RLC-BTC  >>> ",
                  type_str="str",
                  required_if=lambda: False,
                  default="HARD-USDT,HARD-BTC,XEM-ETH,XEM-BTC,ALGO-USDT,ALGO-BTC,COTI-BNB,COTI-USDT,COTI-BTC,MFT-BNB,"
                          "MFT-ETH,MFT-USDT,RLC-ETH,RLC-BTC,RLC-USDT"),
    "rate_oracle_source":
        ConfigVar(key="rate_oracle_source",
                  prompt=f"What source do you want rate oracle to pull data from? "
                         f"({','.join(r.name for r in RateOracleSource)}) >>> ",
                  type_str="str",
                  required_if=lambda: False,
                  validator=validate_rate_oracle_source,
                  on_validated=rate_oracle_source_on_validated,
                  default=RateOracleSource.binance.name),
    "global_token":
        ConfigVar(key="global_token",
                  prompt="What is your default display token? (e.g. USD,EUR,BTC)  >>> ",
                  type_str="str",
                  required_if=lambda: False,
                  on_validated=global_token_on_validated,
                  default="USD"),
    "global_token_symbol":
        ConfigVar(key="global_token_symbol",
                  prompt="What is your default display token symbol? (e.g. $,€)  >>> ",
                  type_str="str",
                  required_if=lambda: False,
                  on_validated=global_token_symbol_on_validated,
                  default="$"),
}

global_config_map = {**key_config_map, **main_config_map}<|MERGE_RESOLUTION|>--- conflicted
+++ resolved
@@ -168,28 +168,12 @@
                   required_if=lambda: False,
                   validator=lambda s: None if s in {"MAIN_NET", "KOVAN"} else "Invalid chain name.",
                   default="MAIN_NET"),
-<<<<<<< HEAD
-    "ethereum_token_overrides":
-        ConfigVar(key="ethereum_token_overrides",
-                  prompt="What is your preferred ethereum token overrides? >>> ",
-                  type_str="json",
-                  required_if=lambda: False,
-                  default={}),
-    "terra_chain_name":
-        ConfigVar(key="terra_chain_name",
-                  prompt="What is your preferred Terra chain name (MAIN_NET, TEST_NET)? >>> ",
-                  type_str="str",
-                  required_if=lambda: False,
-                  validator=lambda s: None if s in {"MAIN_NET", "TEST_NET"} else "Invalid chain name.",
-                  default="MAIN_NET"),
-=======
     "ethereum_token_list_url":
         ConfigVar(key="ethereum_token_list_url",
                   prompt="Specify token list url of a list available on https://tokenlists.org/ >>> ",
                   type_str="str",
                   required_if=lambda: global_config_map["ethereum_wallet"].value is not None,
                   default="https://defi.cmc.eth.link/"),
->>>>>>> a2e3dacf
     # Whether or not to invoke cancel_all on exit if marketing making on a open order book DEX (e.g. Radar Relay)
     "on_chain_cancel_on_exit":
         ConfigVar(key="on_chain_cancel_on_exit",
