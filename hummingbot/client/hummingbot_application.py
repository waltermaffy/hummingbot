#!/usr/bin/env python

import asyncio
from collections import deque
import logging
import time
from typing import List, Dict, Optional, Tuple, Set, Deque

from hummingbot.client.command import __all__ as commands
from hummingbot.core.clock import Clock
from hummingbot.logger import HummingbotLogger
from hummingbot.logger.application_warning import ApplicationWarning

<<<<<<< HEAD
from hummingbot.connector.exchange.binance.binance_market import BinanceMarket
from hummingbot.connector.exchange.bittrex.bittrex_market import BittrexMarket
from hummingbot.connector.exchange.kucoin.kucoin_market import KucoinMarket
from hummingbot.connector.exchange.coinbase_pro.coinbase_pro_market import CoinbaseProMarket
from hummingbot.connector.exchange.huobi.huobi_market import HuobiMarket
from hummingbot.connector.exchange.liquid.liquid_market import LiquidMarket
from hummingbot.connector.exchange.eterbase.eterbase_market import EterbaseMarket
from hummingbot.connector.exchange.paper_trade import create_paper_trade_market
from hummingbot.connector.exchange.radar_relay.radar_relay_market import RadarRelayMarket
from hummingbot.connector.exchange.bamboo_relay.bamboo_relay_market import BambooRelayMarket
from hummingbot.connector.exchange.dolomite.dolomite_market import DolomiteMarket
from hummingbot.connector.exchange.kraken.kraken_market import KrakenMarket
from hummingbot.connector.derivative.binance_perpetual.binance_perpetual_market import BinancePerpetualMarket

=======
>>>>>>> eac1dbe1
from hummingbot.model.sql_connection_manager import SQLConnectionManager

from hummingbot.connector.exchange.paper_trade import create_paper_trade_market

from hummingbot.wallet.ethereum.ethereum_chain import EthereumChain
from hummingbot.wallet.ethereum.web3_wallet import Web3Wallet
from hummingbot.client.ui.keybindings import load_key_bindings
from hummingbot.client.ui.parser import load_parser, ThrowingArgumentParser
from hummingbot.client.ui.hummingbot_cli import HummingbotCLI
from hummingbot.client.ui.completer import load_completer
from hummingbot.client.errors import InvalidCommandError, ArgumentParserError
from hummingbot.client.config.global_config_map import global_config_map, using_wallet
from hummingbot.client.config.config_helpers import get_erc20_token_addresses, get_strategy_config_map, get_connector_class
from hummingbot.strategy.strategy_base import StrategyBase
from hummingbot.strategy.cross_exchange_market_making import CrossExchangeMarketPair

from hummingbot.core.utils.kill_switch import KillSwitch
from hummingbot.data_feed.data_feed_base import DataFeedBase
from hummingbot.notifier.notifier_base import NotifierBase
from hummingbot.notifier.telegram_notifier import TelegramNotifier
from hummingbot.strategy.market_trading_pair_tuple import MarketTradingPairTuple
from hummingbot.connector.markets_recorder import MarketsRecorder
from hummingbot.client.config.security import Security

from hummingbot.connector.exchange_base import ExchangeBase
from hummingbot.core.utils.trading_pair_fetcher import TradingPairFetcher

from hummingbot.client.settings import CEXES, DEXES, DERIVATIVES

s_logger = None


class HummingbotApplication(*commands):
    KILL_TIMEOUT = 10.0
    APP_WARNING_EXPIRY_DURATION = 3600.0
    APP_WARNING_STATUS_LIMIT = 6

    _main_app: Optional["HummingbotApplication"] = None

    @classmethod
    def logger(cls) -> HummingbotLogger:
        global s_logger
        if s_logger is None:
            s_logger = logging.getLogger(__name__)
        return s_logger

    @classmethod
    def main_application(cls) -> "HummingbotApplication":
        if cls._main_app is None:
            cls._main_app = HummingbotApplication()
        return cls._main_app

    def __init__(self):
        self.ev_loop: asyncio.BaseEventLoop = asyncio.get_event_loop()
        self.parser: ThrowingArgumentParser = load_parser(self)
        self.app = HummingbotCLI(
            input_handler=self._handle_command, bindings=load_key_bindings(self), completer=load_completer(self)
        )

        self.markets: Dict[str, ExchangeBase] = {}
        self.wallet: Optional[Web3Wallet] = None
        # strategy file name and name get assigned value after import or create command
        self.strategy_file_name: str = None
        self.strategy_name: str = None
        self.strategy_task: Optional[asyncio.Task] = None
        self.strategy: Optional[StrategyBase] = None
        self.market_pair: Optional[CrossExchangeMarketPair] = None
        self.market_trading_pair_tuples: List[MarketTradingPairTuple] = []
        self.clock: Optional[Clock] = None

        self.init_time: int = int(time.time() * 1e3)
        self.start_time: Optional[int] = None
        self.assets: Optional[Set[str]] = set()
        self.starting_balances = {}
        self.placeholder_mode = False
        self.log_queue_listener: Optional[logging.handlers.QueueListener] = None
        self.data_feed: Optional[DataFeedBase] = None
        self.notifiers: List[NotifierBase] = []
        self.kill_switch: Optional[KillSwitch] = None
        self._app_warnings: Deque[ApplicationWarning] = deque()
        self._trading_required: bool = True

        self.trade_fill_db: SQLConnectionManager = SQLConnectionManager.get_trade_fills_instance()
        self.markets_recorder: Optional[MarketsRecorder] = None
        self._script_iterator = None
        # This is to start fetching trading pairs for auto-complete
        TradingPairFetcher.get_instance()

    @property
    def strategy_config_map(self):
        if self.strategy_name is not None:
            return get_strategy_config_map(self.strategy_name)
        return None

    def _notify(self, msg: str):
        self.app.log(msg)
        for notifier in self.notifiers:
            notifier.add_msg_to_queue(msg)

    def _handle_command(self, raw_command: str):
        # unset to_stop_config flag it triggered before loading any command
        if self.app.to_stop_config:
            self.app.to_stop_config = False

        raw_command = raw_command.lower().strip()
        try:
            if self.placeholder_mode:
                pass
            else:
                args = self.parser.parse_args(args=raw_command.split())
                kwargs = vars(args)
                if not hasattr(args, "func"):
                    return
                f = args.func
                del kwargs["func"]
                f(**kwargs)
        except InvalidCommandError as e:
            self._notify("Invalid command: %s" % (str(e),))
        except ArgumentParserError as e:
            if not self.be_silly(raw_command):
                self._notify(str(e))
        except NotImplementedError:
            self._notify("Command not yet implemented. This feature is currently under development.")
        except Exception as e:
            self.logger().error(e, exc_info=True)

    async def _cancel_outstanding_orders(self) -> bool:
        success = True
        try:
            on_chain_cancel_on_exit = global_config_map.get("on_chain_cancel_on_exit").value
            bamboo_relay_use_coordinator = global_config_map.get("bamboo_relay_use_coordinator").value
            kill_timeout: float = self.KILL_TIMEOUT
            self._notify("Cancelling outstanding orders...")

            for market_name, market in self.markets.items():
                # By default, the bot does not cancel orders on exit on Radar Relay or Bamboo Relay,
                # since all open orders will expire in a short window
                if not on_chain_cancel_on_exit and (market_name == "radar_relay" or (market_name == "bamboo_relay" and not bamboo_relay_use_coordinator)):
                    continue
                cancellation_results = await market.cancel_all(kill_timeout)
                uncancelled = list(filter(lambda cr: cr.success is False, cancellation_results))
                if len(uncancelled) > 0:
                    success = False
                    uncancelled_order_ids = list(map(lambda cr: cr.order_id, uncancelled))
                    self._notify("\nFailed to cancel the following orders on %s:\n%s" % (
                        market_name,
                        '\n'.join(uncancelled_order_ids)
                    ))
        except Exception:
            self.logger().error("Error canceling outstanding orders.", exc_info=True)
            success = False

        if success:
            self._notify("All outstanding orders cancelled.")
        return success

    async def run(self):
        await self.app.run()

    def add_application_warning(self, app_warning: ApplicationWarning):
        self._expire_old_application_warnings()
        self._app_warnings.append(app_warning)

    def clear_application_warning(self):
        self._app_warnings.clear()

    @staticmethod
    def _initialize_market_assets(market_name: str, trading_pairs: List[str]) -> List[Tuple[str, str]]:
        market_trading_pairs: List[Tuple[str, str]] = [(trading_pair.split('-')) for trading_pair in trading_pairs]
        return market_trading_pairs

    def _initialize_wallet(self, token_trading_pairs: List[str]):
        if not using_wallet():
            return

        ethereum_wallet = global_config_map.get("ethereum_wallet").value
        private_key = Security._private_keys[ethereum_wallet]
        ethereum_rpc_url = global_config_map.get("ethereum_rpc_url").value
        erc20_token_addresses = get_erc20_token_addresses(token_trading_pairs)

        chain_name: str = global_config_map.get("ethereum_chain_name").value
        self.wallet: Web3Wallet = Web3Wallet(
            private_key=private_key,
            backend_urls=[ethereum_rpc_url],
            erc20_token_addresses=erc20_token_addresses,
            chain=getattr(EthereumChain, chain_name),
        )

    def _initialize_markets(self, market_names: List[Tuple[str, List[str]]]):
        ethereum_rpc_url = global_config_map.get("ethereum_rpc_url").value

        # aggregate trading_pairs if there are duplicate markets
        market_trading_pairs_map = {}
        for market_name, trading_pairs in market_names:
            if market_name not in market_trading_pairs_map:
                market_trading_pairs_map[market_name] = []
            for hb_trading_pair in trading_pairs:
                market_trading_pairs_map[market_name].append(hb_trading_pair)

        for connector_name, trading_pairs in market_trading_pairs_map.items():
            if global_config_map.get("paper_trade_enabled").value:
                try:
                    connector = create_paper_trade_market(market_name, trading_pairs)
                except Exception:
                    raise
                paper_trade_account_balance = global_config_map.get("paper_trade_account_balance").value
                for asset, balance in paper_trade_account_balance.items():
                    connector.set_balance(asset, balance)

<<<<<<< HEAD
            elif market_name == "binance_perpetuals":
                binance_perpetuals_api_key = global_config_map.get("binance_perpetuals_api_key").value
                binance_perpetuals_api_secret = global_config_map.get("binance_perpetuals_api_secret").value
                market = BinancePerpetualMarket(
                    api_key=binance_perpetuals_api_key,
                    api_secret=binance_perpetuals_api_secret,
                    trading_pairs=trading_pairs,
                    trading_required=self._trading_required
                )

            elif market_name == "radar_relay":
                assert self.wallet is not None
                market = RadarRelayMarket(
                    wallet=self.wallet,
                    ethereum_rpc_url=ethereum_rpc_url,
                    trading_pairs=trading_pairs,
                    trading_required=self._trading_required,
                )
=======
            elif connector_name in CEXES or connector_name in DERIVATIVES:
                keys = dict((key, value.value) for key, value in dict(filter(lambda item: connector_name in item[0], global_config_map.items())).items())
                connector_class = get_connector_class(connector_name)
                connector = connector_class(**keys, trading_pairs=trading_pairs, trading_required=self._trading_required)
>>>>>>> eac1dbe1

            elif connector_name in DEXES:
                assert self.wallet is not None
                keys = dict((key, value.value) for key, value in dict(filter(lambda item: connector_name in item[0], global_config_map.items())).items())
                connector_class = get_connector_class(connector_name)
                connector = connector_class(**keys, wallet=self.wallet, ethereum_rpc_url=ethereum_rpc_url, trading_pairs=trading_pairs, trading_required=self._trading_required)
                # TO-DO for DEXes: rename all extra argument to match key in global_config_map

            else:
                raise ValueError(f"Connector name {connector_name} is invalid.")

            self.markets[connector_name] = connector

        self.markets_recorder = MarketsRecorder(
            self.trade_fill_db,
            list(self.markets.values()),
            self.strategy_file_name,
            self.strategy_name,
        )
        self.markets_recorder.start()

    def _initialize_notifiers(self):
        if global_config_map.get("telegram_enabled").value:
            # TODO: refactor to use single instance
            if not any([isinstance(n, TelegramNotifier) for n in self.notifiers]):
                self.notifiers.append(
                    TelegramNotifier(
                        token=global_config_map["telegram_token"].value,
                        chat_id=global_config_map["telegram_chat_id"].value,
                        hb=self,
                    )
                )
        for notifier in self.notifiers:
            notifier.start()<|MERGE_RESOLUTION|>--- conflicted
+++ resolved
@@ -11,23 +11,6 @@
 from hummingbot.logger import HummingbotLogger
 from hummingbot.logger.application_warning import ApplicationWarning
 
-<<<<<<< HEAD
-from hummingbot.connector.exchange.binance.binance_market import BinanceMarket
-from hummingbot.connector.exchange.bittrex.bittrex_market import BittrexMarket
-from hummingbot.connector.exchange.kucoin.kucoin_market import KucoinMarket
-from hummingbot.connector.exchange.coinbase_pro.coinbase_pro_market import CoinbaseProMarket
-from hummingbot.connector.exchange.huobi.huobi_market import HuobiMarket
-from hummingbot.connector.exchange.liquid.liquid_market import LiquidMarket
-from hummingbot.connector.exchange.eterbase.eterbase_market import EterbaseMarket
-from hummingbot.connector.exchange.paper_trade import create_paper_trade_market
-from hummingbot.connector.exchange.radar_relay.radar_relay_market import RadarRelayMarket
-from hummingbot.connector.exchange.bamboo_relay.bamboo_relay_market import BambooRelayMarket
-from hummingbot.connector.exchange.dolomite.dolomite_market import DolomiteMarket
-from hummingbot.connector.exchange.kraken.kraken_market import KrakenMarket
-from hummingbot.connector.derivative.binance_perpetual.binance_perpetual_market import BinancePerpetualMarket
-
-=======
->>>>>>> eac1dbe1
 from hummingbot.model.sql_connection_manager import SQLConnectionManager
 
 from hummingbot.connector.exchange.paper_trade import create_paper_trade_market
@@ -237,31 +220,10 @@
                 for asset, balance in paper_trade_account_balance.items():
                     connector.set_balance(asset, balance)
 
-<<<<<<< HEAD
-            elif market_name == "binance_perpetuals":
-                binance_perpetuals_api_key = global_config_map.get("binance_perpetuals_api_key").value
-                binance_perpetuals_api_secret = global_config_map.get("binance_perpetuals_api_secret").value
-                market = BinancePerpetualMarket(
-                    api_key=binance_perpetuals_api_key,
-                    api_secret=binance_perpetuals_api_secret,
-                    trading_pairs=trading_pairs,
-                    trading_required=self._trading_required
-                )
-
-            elif market_name == "radar_relay":
-                assert self.wallet is not None
-                market = RadarRelayMarket(
-                    wallet=self.wallet,
-                    ethereum_rpc_url=ethereum_rpc_url,
-                    trading_pairs=trading_pairs,
-                    trading_required=self._trading_required,
-                )
-=======
             elif connector_name in CEXES or connector_name in DERIVATIVES:
                 keys = dict((key, value.value) for key, value in dict(filter(lambda item: connector_name in item[0], global_config_map.items())).items())
                 connector_class = get_connector_class(connector_name)
                 connector = connector_class(**keys, trading_pairs=trading_pairs, trading_required=self._trading_required)
->>>>>>> eac1dbe1
 
             elif connector_name in DEXES:
                 assert self.wallet is not None
