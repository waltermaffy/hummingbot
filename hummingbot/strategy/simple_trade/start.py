from decimal import Decimal
from typing import (
    List,
    Tuple,
)

from hummingbot.strategy.market_trading_pair_tuple import MarketTradingPairTuple
from hummingbot.strategy.simple_trade import (
    SimpleTradeStrategy
)
from hummingbot.strategy.simple_trade.simple_trade_config_map import simple_trade_config_map


def start(self):
    try:
        order_amount = simple_trade_config_map.get("order_amount").value
        order_type = simple_trade_config_map.get("order_type").value
        is_buy = simple_trade_config_map.get("is_buy").value
        time_delay = simple_trade_config_map.get("time_delay").value
        market = simple_trade_config_map.get("market").value.lower()
        raw_market_symbol = simple_trade_config_map.get("market_trading_pair_tuple").value
        order_price = None
        cancel_order_wait_time = None

        if order_type == "limit":
            order_price = simple_trade_config_map.get("order_price").value
            cancel_order_wait_time = simple_trade_config_map.get("cancel_order_wait_time").value

        try:
            assets: Tuple[str, str] = self._initialize_market_assets(market, [raw_market_symbol])[0]
        except ValueError as e:
            self._notify(str(e))
            return

        market_names: List[Tuple[str, List[str]]] = [(market, [raw_market_symbol])]

        self._initialize_wallet(token_symbols=list(set(assets)))
        self._initialize_markets(market_names)
        self.assets = set(assets)

        maker_data = [self.markets[market], raw_market_symbol] + list(assets)
        self.market_trading_pair_tuples = [MarketTradingPairTuple(*maker_data)]

        strategy_logging_options = SimpleTradeStrategy.OPTION_LOG_ALL

<<<<<<< HEAD
        self.strategy = SimpleTradeStrategy(market_infos=[MarketSymbolPair(*maker_data)],
                                            order_type=order_type,
                                            order_price=Decimal(order_price) if order_price else None,
                                            cancel_order_wait_time=cancel_order_wait_time,
                                            is_buy=is_buy,
                                            time_delay=time_delay,
                                            order_amount=Decimal(order_amount),
=======
        self.strategy = SimpleTradeStrategy(market_infos=[MarketTradingPairTuple(*maker_data)],
                                            order_type=order_type,
                                            order_price=order_price,
                                            cancel_order_wait_time=cancel_order_wait_time,
                                            is_buy=is_buy,
                                            time_delay=time_delay,
                                            order_amount=order_amount,
>>>>>>> 3b6bcefa
                                            logging_options=strategy_logging_options)
    except Exception as e:
        self._notify(str(e))
        self.logger().error("Unknown error during initialization.", exc_info=True)<|MERGE_RESOLUTION|>--- conflicted
+++ resolved
@@ -43,23 +43,13 @@
 
         strategy_logging_options = SimpleTradeStrategy.OPTION_LOG_ALL
 
-<<<<<<< HEAD
-        self.strategy = SimpleTradeStrategy(market_infos=[MarketSymbolPair(*maker_data)],
+        self.strategy = SimpleTradeStrategy(market_infos=[MarketTradingPairTuple(*maker_data)],
                                             order_type=order_type,
                                             order_price=Decimal(order_price) if order_price else None,
                                             cancel_order_wait_time=cancel_order_wait_time,
                                             is_buy=is_buy,
                                             time_delay=time_delay,
                                             order_amount=Decimal(order_amount),
-=======
-        self.strategy = SimpleTradeStrategy(market_infos=[MarketTradingPairTuple(*maker_data)],
-                                            order_type=order_type,
-                                            order_price=order_price,
-                                            cancel_order_wait_time=cancel_order_wait_time,
-                                            is_buy=is_buy,
-                                            time_delay=time_delay,
-                                            order_amount=order_amount,
->>>>>>> 3b6bcefa
                                             logging_options=strategy_logging_options)
     except Exception as e:
         self._notify(str(e))
