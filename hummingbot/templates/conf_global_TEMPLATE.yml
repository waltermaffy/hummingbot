#################################
###   Global configurations   ###
#################################

# For more detailed information: https://docs.hummingbot.io
<<<<<<< HEAD
template_version: 12
=======
template_version: 13
>>>>>>> e402bf88

# Exchange configs
bamboo_relay_use_coordinator: false
bamboo_relay_pre_emptive_soft_cancels: false

binance_api_key: null
binance_api_secret: null

binance_us_api_key: null
binance_us_api_secret: null

bittrex_api_key: null
bittrex_secret_key: null

coinbase_pro_api_key: null
coinbase_pro_secret_key: null
coinbase_pro_passphrase: null

huobi_api_key: null
huobi_secret_key: null

liquid_api_key: null
liquid_secret_key: null

loopring_accountid: null
loopring_exchangeid: null
loopring_api_key: null
loopring_private_key: null

kucoin_api_key: null
kucoin_secret_key: null
kucoin_passphrase: null

kraken_api_key: null
kraken_secret_key: null

crypto_com_api_key: null
crypto_com_secret_key: null

eterbase_api_key: null
eterbase_secret_key: null
eterbase_account: null

bitfinex_api_key: null
bitfinex_secret_key: null

celo_address: null
celo_password: null

# Ethereum wallet address: required for trading on a DEX
ethereum_wallet: null
ethereum_rpc_url: null
ethereum_rpc_ws_url: null
ethereum_chain_name: MAIN_NET
ethereum_token_overrides: {}

# Kill switch
kill_switch_enabled: null
# The rate of performance at which you would want the bot to stop trading (-20 = 20%)
kill_switch_rate: null

# DEX active order cancellation
0x_active_cancels: false

# Paper Trading
paper_trade_enabled: false
paper_trade_account_balance:
  BTC: 1
  USDT: 1000
  ONE: 1000
  USDQ: 1000
  TUSD: 1000
  ETH: 10
  WETH: 10
  USDC: 1000
  DAI: 1000

telegram_enabled: false
telegram_token: null
telegram_chat_id: null

# Error log sharing
send_error_logs: null

# Advanced configs: Do NOT touch unless you understand what you are changing
client_id: null
log_level: INFO
debug_console: false
strategy_report_interval: 900.0
logger_override_whitelist:
- hummingbot.strategy.arbitrage
- hummingbot.strategy.cross_exchange_market_making
- conf
key_file_path: conf/
log_file_path: logs/
on_chain_cancel_on_exit: false

# Minimum default order amount (in quote currency), this is used for when prompting a new order_amount.
min_quote_order_amount:
  BTC: 0.0011
  ETH: 0.05
  USD: 11
  BNB: 0.5
  USDT: 11
  USDC: 11


# Advanced database options, currently supports SQLAlchemy's included dialects
# Reference: https://docs.sqlalchemy.org/en/13/dialects/
db_engine: sqlite
db_host: null
db_port: null
db_username: null
db_password: null
db_name: null

script_enabled: null
script_file_path: null

# Balance Limit Configurations
# e.g. Setting USDT and BTC limits on Binance.
# balance_asset_limit:
#   binance:
#     BTC: 0.1
#     USDT: 1000
balance_asset_limit:
  binance:

<<<<<<< HEAD
# Gateway API Configurations
# default host to only use localhost IP 127.0.0.1
# Port need to match the final installation port for Gateway
gateway_api_host: 127.0.0.1
gateway_api_port: null
=======
# Fixed gas price (in Gwei) for Ethereum transactions
manual_gas_price:
# To enable gas price lookup (true/false)
ethgasstation_gas_enabled:
# API key for defipulse.com gas station API
ethgasstation_api_key:
# Gas level you want to use for Ethereum transactions (fast, fastest, safeLow, average)
ethgasstation_gas_level:
# Refresh time for Ethereum gas price lookups (in seconds)
ethgasstation_refresh_time:
>>>>>>> e402bf88
<|MERGE_RESOLUTION|>--- conflicted
+++ resolved
@@ -3,11 +3,7 @@
 #################################
 
 # For more detailed information: https://docs.hummingbot.io
-<<<<<<< HEAD
-template_version: 12
-=======
 template_version: 13
->>>>>>> e402bf88
 
 # Exchange configs
 bamboo_relay_use_coordinator: false
@@ -136,13 +132,6 @@
 balance_asset_limit:
   binance:
 
-<<<<<<< HEAD
-# Gateway API Configurations
-# default host to only use localhost IP 127.0.0.1
-# Port need to match the final installation port for Gateway
-gateway_api_host: 127.0.0.1
-gateway_api_port: null
-=======
 # Fixed gas price (in Gwei) for Ethereum transactions
 manual_gas_price:
 # To enable gas price lookup (true/false)
@@ -153,4 +142,8 @@
 ethgasstation_gas_level:
 # Refresh time for Ethereum gas price lookups (in seconds)
 ethgasstation_refresh_time:
->>>>>>> e402bf88
+# Gateway API Configurations
+# default host to only use localhost IP 127.0.0.1
+# Port need to match the final installation port for Gateway
+gateway_api_host: 127.0.0.1
+gateway_api_port: null