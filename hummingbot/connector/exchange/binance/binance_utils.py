from typing import Any, Dict

from pydantic import Field, SecretStr

from hummingbot.client.config.config_data_types import BaseConnectorConfigMap, ClientFieldData
<<<<<<< HEAD
=======
from hummingbot.core.data_type.trade_fee import TradeFeeSchema
>>>>>>> 4991a300

CENTRALIZED = True
EXAMPLE_PAIR = "ZRX-ETH"
DEFAULT_FEES = [0.1, 0.1]


def is_exchange_information_valid(exchange_info: Dict[str, Any]) -> bool:
    """
    Verifies if a trading pair is enabled to operate with based on its exchange information
    :param exchange_info: the exchange information for a trading pair
    :return: True if the trading pair is enabled, False otherwise
    """
    return exchange_info.get("status", None) == "TRADING" and "SPOT" in exchange_info.get("permissions", list())


class BinanceConfigMap(BaseConnectorConfigMap):
    connector: str = Field(default="binance", client_data=None)
    binance_api_key: SecretStr = Field(
        default=...,
        client_data=ClientFieldData(
            prompt=lambda cm: "Enter your Binance API key",
            is_secure=True,
            is_connect_key=True,
            prompt_on_new=True,
        )
    )
    binance_api_secret: SecretStr = Field(
        default=...,
        client_data=ClientFieldData(
            prompt=lambda cm: "Enter your Binance API secret",
            is_secure=True,
            is_connect_key=True,
            prompt_on_new=True,
        )
    )

<<<<<<< HEAD
=======
    class Config:
        title = "binance"

>>>>>>> 4991a300

KEYS = BinanceConfigMap.construct()

OTHER_DOMAINS = ["binance_us"]
OTHER_DOMAINS_PARAMETER = {"binance_us": "us"}
OTHER_DOMAINS_EXAMPLE_PAIR = {"binance_us": "BTC-USDT"}
OTHER_DOMAINS_DEFAULT_FEES = {"binance_us": [0.1, 0.1]}


class BinanceUSConfigMap(BaseConnectorConfigMap):
    connector: str = Field(default="binance_us", client_data=None)
    binance_api_key: SecretStr = Field(
        default=...,
        client_data=ClientFieldData(
            prompt=lambda cm: "Enter your Binance US API key",
            is_secure=True,
            is_connect_key=True,
            prompt_on_new=True,
        )
    )
    binance_api_secret: SecretStr = Field(
        default=...,
        client_data=ClientFieldData(
            prompt=lambda cm: "Enter your Binance US API secret",
            is_secure=True,
            is_connect_key=True,
            prompt_on_new=True,
        )
    )

<<<<<<< HEAD
=======
    class Config:
        title = "binance_us"

>>>>>>> 4991a300

OTHER_DOMAINS_KEYS = {"binance_us": BinanceUSConfigMap.construct()}<|MERGE_RESOLUTION|>--- conflicted
+++ resolved
@@ -1,16 +1,19 @@
+from decimal import Decimal
 from typing import Any, Dict
 
 from pydantic import Field, SecretStr
 
 from hummingbot.client.config.config_data_types import BaseConnectorConfigMap, ClientFieldData
-<<<<<<< HEAD
-=======
 from hummingbot.core.data_type.trade_fee import TradeFeeSchema
->>>>>>> 4991a300
 
 CENTRALIZED = True
 EXAMPLE_PAIR = "ZRX-ETH"
-DEFAULT_FEES = [0.1, 0.1]
+
+DEFAULT_FEES = TradeFeeSchema(
+    maker_percent_fee_decimal=Decimal("0.001"),
+    taker_percent_fee_decimal=Decimal("0.001"),
+    buy_percent_fee_deducted_from_returns=True
+)
 
 
 def is_exchange_information_valid(exchange_info: Dict[str, Any]) -> bool:
@@ -43,12 +46,9 @@
         )
     )
 
-<<<<<<< HEAD
-=======
     class Config:
         title = "binance"
 
->>>>>>> 4991a300
 
 KEYS = BinanceConfigMap.construct()
 
@@ -79,11 +79,8 @@
         )
     )
 
-<<<<<<< HEAD
-=======
     class Config:
         title = "binance_us"
 
->>>>>>> 4991a300
 
 OTHER_DOMAINS_KEYS = {"binance_us": BinanceUSConfigMap.construct()}