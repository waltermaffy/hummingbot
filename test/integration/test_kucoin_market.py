#!/usr/bin/env python
import logging
from os.path import join, realpath
import sys; sys.path.insert(0, realpath(join(__file__, "../../../")))

from hummingbot.logger.struct_logger import METRICS_LOG_LEVEL

import asyncio
import contextlib
from decimal import Decimal
import os
import time
from typing import (
    List,
    Optional
)
import unittest

import conf
from hummingbot.core.clock import (
    Clock,
    ClockMode
)
from hummingbot.core.event.event_logger import EventLogger
from hummingbot.core.event.events import (
    MarketEvent,
    BuyOrderCompletedEvent,
    SellOrderCompletedEvent,
    OrderFilledEvent,
    OrderCancelledEvent,
    BuyOrderCreatedEvent,
    SellOrderCreatedEvent,
    TradeFee,
    TradeType,
)
from hummingbot.core.utils.async_utils import (
    safe_ensure_future,
    safe_gather,
)
from hummingbot.market.kucoin.kucoin_market import KucoinMarket
from hummingbot.market.market_base import OrderType
from hummingbot.market.markets_recorder import MarketsRecorder
from hummingbot.model.market_state import MarketState
from hummingbot.model.order import Order
from hummingbot.model.sql_connection_manager import (
    SQLConnectionManager,
    SQLConnectionType
)
from hummingbot.model.trade_fill import TradeFill
<<<<<<< HEAD
from test.integration.humming_web_app import HummingWebApp
from test.integration.assets.mock_data.fixture_kucoin import FixtureKucoin
from unittest import mock
=======
from hummingbot.client.config.fee_overrides_config_map import fee_overrides_config_map

>>>>>>> 28dabcdc

logging.basicConfig(level=METRICS_LOG_LEVEL)
API_MOCK_ENABLED = conf.mock_api_enabled is not None and conf.mock_api_enabled.lower() in ['true', 'yes', '1']
API_KEY = "XXX" if API_MOCK_ENABLED else conf.kucoin_api_key
API_SECRET = "YYY" if API_MOCK_ENABLED else conf.kucoin_secret_key
API_PASSPHRASE = "ZZZ" if API_MOCK_ENABLED else conf.kucoin_passphrase
API_BASE_URL = "api.kucoin.com"
EXCHANGE_ORDER_ID = 20001


class KucoinMarketUnitTest(unittest.TestCase):
    events: List[MarketEvent] = [
        MarketEvent.ReceivedAsset,
        MarketEvent.BuyOrderCompleted,
        MarketEvent.SellOrderCompleted,
        MarketEvent.WithdrawAsset,
        MarketEvent.OrderFilled,
        MarketEvent.OrderCancelled,
        MarketEvent.TransactionFailure,
        MarketEvent.BuyOrderCreated,
        MarketEvent.SellOrderCreated,
        MarketEvent.OrderCancelled
    ]

    market: KucoinMarket
    market_logger: EventLogger
    stack: contextlib.ExitStack

    @classmethod
    def setUpClass(cls):
        cls.ev_loop: asyncio.BaseEventLoop = asyncio.get_event_loop()
        if API_MOCK_ENABLED:
            cls.web_app = HummingWebApp.get_instance()
            cls.web_app.add_host_to_mock(API_BASE_URL, ["/api/v1/timestamp", "/api/v1/symbols",
                                                        "/api/v1/bullet-public",
                                                        "/api/v2/market/orderbook/level2"])
            cls.web_app.start()
            cls.ev_loop.run_until_complete(cls.web_app.wait_til_started())
            cls._patcher = mock.patch("aiohttp.client.URL")
            cls._url_mock = cls._patcher.start()
            cls._url_mock.side_effect = cls.web_app.reroute_local
            cls.web_app.update_response("get", API_BASE_URL, "/api/v1/accounts", FixtureKucoin.GET_ACCOUNT)

            cls._t_nonce_patcher = unittest.mock.patch("hummingbot.market.kucoin.kucoin_market.get_tracking_nonce")
            cls._t_nonce_mock = cls._t_nonce_patcher.start()
            cls._exch_order_id = 20001
        cls.clock: Clock = Clock(ClockMode.REALTIME)
        cls.market: KucoinMarket = KucoinMarket(
            kucoin_api_key=API_KEY,
            kucoin_passphrase=API_PASSPHRASE,
            kucoin_secret_key=API_SECRET,
            trading_pairs=["ETH-USDT"]
        )
        # Need 2nd instance of market to prevent events mixing up across tests
        cls.market_2: KucoinMarket = KucoinMarket(
            kucoin_api_key=API_KEY,
            kucoin_passphrase=API_PASSPHRASE,
            kucoin_secret_key=API_SECRET,
            trading_pairs=["ETH-USDT"]
        )
        cls.clock.add_iterator(cls.market)
        cls.clock.add_iterator(cls.market_2)
        cls.stack = contextlib.ExitStack()
        cls._clock = cls.stack.enter_context(cls.clock)
        cls.ev_loop.run_until_complete(cls.wait_til_ready())

    @classmethod
    def tearDownClass(cls) -> None:
        cls.stack.close()

    @classmethod
    async def wait_til_ready(cls):
        while True:
            now = time.time()
            next_iteration = now // 1.0 + 1
            if cls.market.ready and cls.market_2.ready:
                break
            else:
                await cls._clock.run_til(next_iteration)
            await asyncio.sleep(1.0)

    def setUp(self):
        self.db_path: str = realpath(join(__file__, "../kucoin_test.sqlite"))
        try:
            os.unlink(self.db_path)
        except FileNotFoundError:
            pass

        self.market_logger = EventLogger()
        self.market_2_logger = EventLogger()
        for event_tag in self.events:
            self.market.add_listener(event_tag, self.market_logger)
            self.market_2.add_listener(event_tag, self.market_2_logger)

    def tearDown(self):
        for event_tag in self.events:
            self.market.remove_listener(event_tag, self.market_logger)
            self.market_2.remove_listener(event_tag, self.market_2_logger)
        self.market_logger = None
        self.market_2_logger = None

    async def run_parallel_async(self, *tasks):
        future: asyncio.Future = safe_ensure_future(safe_gather(*tasks))
        while not future.done():
            now = time.time()
            next_iteration = now // 1.0 + 1
            await self._clock.run_til(next_iteration)
            await asyncio.sleep(0.5)
        return future.result()

    def run_parallel(self, *tasks):
        return self.ev_loop.run_until_complete(self.run_parallel_async(*tasks))

    def test_get_fee(self):
        limit_fee: TradeFee = self.market.get_fee("ETH", "USDT", OrderType.LIMIT, TradeType.BUY, 1, 10)
        self.assertGreater(limit_fee.percent, 0)
        self.assertEqual(len(limit_fee.flat_fees), 0)
        market_fee: TradeFee = self.market.get_fee("ETH", "USDT", OrderType.MARKET, TradeType.BUY, 1)
        self.assertGreater(market_fee.percent, 0)
        self.assertEqual(len(market_fee.flat_fees), 0)
        sell_trade_fee: TradeFee = self.market.get_fee("ETH", "USDT", OrderType.LIMIT, TradeType.SELL, 1, 10)
        self.assertGreater(sell_trade_fee.percent, 0)
        self.assertEqual(len(sell_trade_fee.flat_fees), 0)

<<<<<<< HEAD
    def order_response(self, fixture_data, nonce, side, trading_pair):
        self._t_nonce_mock.return_value = nonce
        order_resp = fixture_data.copy()
        return order_resp

    def place_order(self, is_buy, trading_pair, amount, order_type, price, nonce, post_resp, get_resp):
        global EXCHANGE_ORDER_ID
        order_id, exch_order_id = None, None
        if API_MOCK_ENABLED:
            exch_order_id = f"KUCOIN_{EXCHANGE_ORDER_ID}"
            EXCHANGE_ORDER_ID += 1
            side = 'buy' if is_buy else 'sell'
            resp = self.order_response(post_resp, nonce, side, trading_pair)
            resp["data"]["orderId"] = exch_order_id
            self.web_app.update_response("post", API_BASE_URL, "/api/v1/orders", resp)
        if is_buy:
            order_id = self.market.buy(trading_pair, amount, order_type, price)
        else:
            order_id = self.market.sell(trading_pair, amount, order_type, price)
        if API_MOCK_ENABLED:
            resp = get_resp.copy()
            resp["data"]["id"] = exch_order_id
            resp["data"]["clientOid"] = order_id
            self.web_app.update_response("get", API_BASE_URL, f"/api/v1/orders/{exch_order_id}", resp)
        return order_id, exch_order_id
=======
    def test_fee_overrides_config(self):
        fee_overrides_config_map["kucoin_taker_fee"].value = None
        taker_fee: TradeFee = self.market.get_fee("LINK", "ETH", OrderType.MARKET, TradeType.BUY, Decimal(1),
                                                  Decimal('0.1'))
        self.assertAlmostEqual(Decimal("0.001"), taker_fee.percent)
        fee_overrides_config_map["kucoin_taker_fee"].value = Decimal('0.002')
        taker_fee: TradeFee = self.market.get_fee("LINK", "ETH", OrderType.MARKET, TradeType.BUY, Decimal(1),
                                                  Decimal('0.1'))
        self.assertAlmostEqual(Decimal("0.002"), taker_fee.percent)
        fee_overrides_config_map["kucoin_maker_fee"].value = None
        maker_fee: TradeFee = self.market.get_fee("LINK", "ETH", OrderType.LIMIT, TradeType.BUY, Decimal(1),
                                                  Decimal('0.1'))
        self.assertAlmostEqual(Decimal("0.001"), maker_fee.percent)
        fee_overrides_config_map["kucoin_maker_fee"].value = Decimal('0.005')
        maker_fee: TradeFee = self.market.get_fee("LINK", "ETH", OrderType.LIMIT, TradeType.BUY, Decimal(1),
                                                  Decimal('0.1'))
        self.assertAlmostEqual(Decimal("0.005"), maker_fee.percent)
>>>>>>> 28dabcdc

    def test_limit_buy(self):
        trading_pair = "ETH-USDT"
        amount: Decimal = Decimal(0.01)
        quantized_amount: Decimal = self.market.quantize_order_amount(trading_pair, amount)

        current_bid_price: float = self.market.get_price(trading_pair, True)
        bid_price: Decimal = Decimal(current_bid_price + Decimal(0.05) * current_bid_price)
        quantize_bid_price: Decimal = self.market.quantize_order_price(trading_pair, bid_price)
        order_id, _ = self.place_order(True, trading_pair, quantized_amount, OrderType.LIMIT, quantize_bid_price, 10001,
                                       FixtureKucoin.ORDER_PLACE_2, FixtureKucoin.ORDER_GET_AFTER_BUY)
        [order_completed_event] = self.run_parallel(self.market_logger.wait_for(BuyOrderCompletedEvent))
        order_completed_event: BuyOrderCompletedEvent = order_completed_event
        trade_events: List[OrderFilledEvent] = [t for t in self.market_logger.event_log
                                                if isinstance(t, OrderFilledEvent)]
        base_amount_traded: float = sum(t.amount for t in trade_events)
        quote_amount_traded: float = sum(t.amount * t.price for t in trade_events)

        self.assertTrue([evt.order_type == OrderType.LIMIT for evt in trade_events])
        self.assertEqual(order_id, order_completed_event.order_id)
        self.assertAlmostEqual(float(quantized_amount), order_completed_event.base_asset_amount)
        self.assertEqual("ETH", order_completed_event.base_asset)
        self.assertEqual("USDT", order_completed_event.quote_asset)
        self.assertAlmostEqual(base_amount_traded, float(order_completed_event.base_asset_amount))
        self.assertAlmostEqual(quote_amount_traded, float(order_completed_event.quote_asset_amount))
        self.assertGreater(order_completed_event.fee_amount, Decimal(0))
        self.assertTrue(any([isinstance(event, BuyOrderCreatedEvent) and event.order_id == order_id
                             for event in self.market_logger.event_log]))
        # Reset the logs
        self.market_logger.clear()

    def test_limit_sell(self):
        trading_pair = "ETH-USDT"
        amount: Decimal = Decimal(0.01)
        quantized_amount: Decimal = self.market.quantize_order_amount(trading_pair, amount)

        current_ask_price: float = self.market.get_price(trading_pair, False)
        ask_price: Decimal = Decimal(current_ask_price - Decimal(0.05) * current_ask_price)
        quantize_ask_price: Decimal = self.market.quantize_order_price(trading_pair, ask_price)

        order_id, _ = self.place_order(False, trading_pair, amount, OrderType.LIMIT, quantize_ask_price, 10001,
                                       FixtureKucoin.ORDER_PLACE, FixtureKucoin.ORDER_GET_AFTER_SELL)
        [order_completed_event] = self.run_parallel(self.market_logger.wait_for(SellOrderCompletedEvent))
        order_completed_event: SellOrderCompletedEvent = order_completed_event
        trade_events: List[OrderFilledEvent] = [t for t in self.market_logger.event_log
                                                if isinstance(t, OrderFilledEvent)]
        base_amount_traded = sum(t.amount for t in trade_events)
        quote_amount_traded = sum(t.amount * t.price for t in trade_events)

        self.assertTrue([evt.order_type == OrderType.LIMIT for evt in trade_events])
        self.assertEqual(order_id, order_completed_event.order_id)
        self.assertAlmostEqual(float(quantized_amount), order_completed_event.base_asset_amount)
        self.assertEqual("ETH", order_completed_event.base_asset)
        self.assertEqual("USDT", order_completed_event.quote_asset)
        self.assertAlmostEqual(base_amount_traded, float(order_completed_event.base_asset_amount))
        self.assertAlmostEqual(quote_amount_traded, float(order_completed_event.quote_asset_amount))
        self.assertGreater(order_completed_event.fee_amount, Decimal(0))
        self.assertTrue(any([isinstance(event, SellOrderCreatedEvent) and event.order_id == order_id
                             for event in self.market_logger.event_log]))
        # Reset the logs
        self.market_logger.clear()

    def test_market_buy(self):
        self.assertGreater(self.market.get_balance("ETH"), Decimal("0.05"))
        trading_pair = "ETH-USDT"
        amount: Decimal = Decimal(0.01)
        quantized_amount: Decimal = self.market.quantize_order_amount(trading_pair, amount)

        order_id, _ = self.place_order(True, trading_pair, quantized_amount, OrderType.MARKET, 0, 10001,
                                       FixtureKucoin.ORDER_PLACE, FixtureKucoin.ORDER_GET_MARKET_BUY)
        [buy_order_completed_event] = self.run_parallel(self.market_logger.wait_for(BuyOrderCompletedEvent))
        buy_order_completed_event: BuyOrderCompletedEvent = buy_order_completed_event
        trade_events: List[OrderFilledEvent] = [t for t in self.market_logger.event_log
                                                if isinstance(t, OrderFilledEvent)]
        base_amount_traded: float = sum(t.amount for t in trade_events)
        quote_amount_traded: float = sum(t.amount * t.price for t in trade_events)

        self.assertTrue([evt.order_type == OrderType.MARKET for evt in trade_events])
        self.assertEqual(order_id, buy_order_completed_event.order_id)
        self.assertAlmostEqual(float(quantized_amount), buy_order_completed_event.base_asset_amount, places=4)
        self.assertEqual("ETH", buy_order_completed_event.base_asset)
        self.assertEqual("USDT", buy_order_completed_event.quote_asset)
        self.assertAlmostEqual(base_amount_traded, float(buy_order_completed_event.base_asset_amount), places=4)
        self.assertAlmostEqual(quote_amount_traded, float(buy_order_completed_event.quote_asset_amount), places=4)
        self.assertGreater(buy_order_completed_event.fee_amount, Decimal(0))
        self.assertTrue(any([isinstance(event, BuyOrderCreatedEvent) and event.order_id == order_id
                             for event in self.market_logger.event_log]))
        # Reset the logs
        self.market_logger.clear()

    def test_market_sell(self):
        self.assertGreater(self.market.get_balance("ETH"), Decimal("0.05"))
        trading_pair = "ETH-USDT"
        amount: Decimal = Decimal(0.011)
        quantized_amount: Decimal = self.market.quantize_order_amount(trading_pair, amount)
        order_id, _ = self.place_order(False, trading_pair, amount, OrderType.MARKET, 0, 10001,
                                       FixtureKucoin.ORDER_PLACE, FixtureKucoin.ORDER_GET_MARKET_SELL)
        [sell_order_completed_event] = self.run_parallel(self.market_logger.wait_for(SellOrderCompletedEvent))
        sell_order_completed_event: SellOrderCompletedEvent = sell_order_completed_event
        trade_events: List[OrderFilledEvent] = [t for t in self.market_logger.event_log
                                                if isinstance(t, OrderFilledEvent)]
        base_amount_traded = sum(t.amount for t in trade_events)
        quote_amount_traded = sum(t.amount * t.price for t in trade_events)

        self.assertTrue([evt.order_type == OrderType.MARKET for evt in trade_events])
        self.assertEqual(order_id, sell_order_completed_event.order_id)
        self.assertAlmostEqual(float(quantized_amount), sell_order_completed_event.base_asset_amount)
        self.assertEqual("ETH", sell_order_completed_event.base_asset)
        self.assertEqual("USDT", sell_order_completed_event.quote_asset)
        self.assertAlmostEqual(base_amount_traded, float(sell_order_completed_event.base_asset_amount))
        self.assertAlmostEqual(quote_amount_traded, float(sell_order_completed_event.quote_asset_amount))
        self.assertGreater(sell_order_completed_event.fee_amount, Decimal(0))
        self.assertTrue(any([isinstance(event, SellOrderCreatedEvent) and event.order_id == order_id
                             for event in self.market_logger.event_log]))
        # Reset the logs
        self.market_logger.clear()

    def test_cancel(self):
        trading_pair = "ETH-USDT"

        current_price: float = self.market.get_price(trading_pair, False)
        amount: Decimal = Decimal(0.01)

        price: Decimal = Decimal(current_price) * Decimal(1.1)
        quantized_price: Decimal = self.market.quantize_order_price(trading_pair, price)
        quantized_amount: Decimal = self.market.quantize_order_amount(trading_pair, amount)

        order_id, exch_order_id = self.place_order(False, trading_pair, quantized_amount, OrderType.LIMIT,
                                                   quantized_price, 10001,
                                                   FixtureKucoin.ORDER_PLACE_2, FixtureKucoin.ORDER_GET_SELL_UNMATCHED)
        [order_created_event] = self.run_parallel(self.market_logger.wait_for(SellOrderCreatedEvent))
        if API_MOCK_ENABLED:
            resp = FixtureKucoin.ORDER_CANCEL.copy()
            resp["data"]["cancelledOrderIds"] = [exch_order_id]
            self.web_app.update_response("delete", API_BASE_URL, f"/api/v1/orders/{exch_order_id}", resp)
        self.market.cancel(trading_pair, order_id)
        if API_MOCK_ENABLED:
            resp = FixtureKucoin.ORDER_GET_CANCELLED.copy()
            resp["data"]["id"] = exch_order_id
            resp["data"]["clientOid"] = order_id
            self.web_app.update_response("get", API_BASE_URL, f"/api/v1/orders/{exch_order_id}", resp)
        [order_cancelled_event] = self.run_parallel(self.market_logger.wait_for(OrderCancelledEvent))
        order_cancelled_event: OrderCancelledEvent = order_cancelled_event
        self.assertEqual(order_cancelled_event.order_id, order_id)
        self.market_logger.clear()

    def test_cancel_all(self):
        trading_pair = "ETH-USDT"

        bid_price: Decimal = Decimal(self.market_2.get_price(trading_pair, True))
        ask_price: Decimal = Decimal(self.market_2.get_price(trading_pair, False))
        amount: Decimal = Decimal(0.01)
        quantized_amount: Decimal = self.market_2.quantize_order_amount(trading_pair, amount)

        # Intentionally setting high price to prevent getting filled
        quantize_bid_price: Decimal = self.market_2.quantize_order_price(trading_pair, bid_price * Decimal(0.8))
        quantize_ask_price: Decimal = self.market_2.quantize_order_price(trading_pair, ask_price * Decimal(1.2))

        _, exch_order_id = self.place_order(True, trading_pair, quantized_amount, OrderType.LIMIT, quantize_bid_price,
                                            10001, FixtureKucoin.ORDER_PLACE, FixtureKucoin.ORDER_GET_BUY_UNMATCHED)

        _, exch_order_id2 = self.place_order(False, trading_pair, quantized_amount, OrderType.LIMIT, quantize_ask_price,
                                             10002, FixtureKucoin.ORDER_PLACE, FixtureKucoin.ORDER_GET_SELL_UNMATCHED)

        self.run_parallel(asyncio.sleep(1))
        if API_MOCK_ENABLED:
            resp = FixtureKucoin.ORDER_CANCEL_ALL.copy()
            resp["data"]["cancelledOrderIds"] = [exch_order_id, exch_order_id2]
            self.web_app.update_response("delete", API_BASE_URL, f"/api/v1/orders", resp)
        [cancellation_results] = self.run_parallel(self.market_2.cancel_all(5))
        for cr in cancellation_results:
            self.assertEqual(cr.success, True)
        self.market_2_logger.clear()

    def test_orders_saving_and_restoration(self):
        config_path: str = "test_config"
        strategy_name: str = "test_strategy"
        trading_pair: str = "ETH-USDT"
        sql: SQLConnectionManager = SQLConnectionManager(SQLConnectionType.TRADE_FILLS, db_path=self.db_path)
        order_id: Optional[str] = None
        recorder: MarketsRecorder = MarketsRecorder(sql, [self.market], config_path, strategy_name)
        recorder.start()

        try:
            self.assertEqual(0, len(self.market.tracking_states))

            # Try to put limit buy order for 0.04 ETH, and watch for order creation event.
            current_bid_price: float = self.market.get_price(trading_pair, True)
            bid_price: Decimal = Decimal(current_bid_price * Decimal(0.8))
            quantize_bid_price: Decimal = self.market.quantize_order_price(trading_pair, bid_price)

            amount: Decimal = Decimal(0.04)
            quantized_amount: Decimal = self.market.quantize_order_amount(trading_pair, amount)

            order_id, exch_order_id = self.place_order(True, trading_pair, quantized_amount, OrderType.LIMIT,
                                                       quantize_bid_price,
                                                       10001, FixtureKucoin.ORDER_PLACE,
                                                       FixtureKucoin.ORDER_GET_BUY_UNMATCHED)
            [order_created_event] = self.run_parallel(self.market_logger.wait_for(BuyOrderCreatedEvent))
            order_created_event: BuyOrderCreatedEvent = order_created_event
            self.assertEqual(order_id, order_created_event.order_id)

            # Verify tracking states
            self.assertEqual(1, len(self.market.tracking_states))
            self.assertEqual(order_id, list(self.market.tracking_states.keys())[0])

            # Verify orders from recorder
            recorded_orders: List[Order] = recorder.get_orders_for_config_and_market(config_path, self.market)
            self.assertEqual(1, len(recorded_orders))
            self.assertEqual(order_id, recorded_orders[0].id)

            # Verify saved market states
            saved_market_states: MarketState = recorder.get_market_states(config_path, self.market)
            self.assertIsNotNone(saved_market_states)
            self.assertIsInstance(saved_market_states.saved_state, dict)
            self.assertGreater(len(saved_market_states.saved_state), 0)

            # Close out the current market and start another market.
            self.clock.remove_iterator(self.market)
            for event_tag in self.events:
                self.market.remove_listener(event_tag, self.market_logger)
            self.market: KucoinMarket = KucoinMarket(
                kucoin_api_key=API_KEY,
                kucoin_passphrase=API_PASSPHRASE,
                kucoin_secret_key=API_SECRET,
                trading_pairs=["ETH-USDT"]
            )
            for event_tag in self.events:
                self.market.add_listener(event_tag, self.market_logger)
            recorder.stop()
            recorder = MarketsRecorder(sql, [self.market], config_path, strategy_name)
            recorder.start()
            saved_market_states = recorder.get_market_states(config_path, self.market)
            self.clock.add_iterator(self.market)
            self.assertEqual(0, len(self.market.limit_orders))
            self.assertEqual(0, len(self.market.tracking_states))
            self.market.restore_tracking_states(saved_market_states.saved_state)
            self.assertEqual(1, len(self.market.limit_orders))
            self.assertEqual(1, len(self.market.tracking_states))

            if API_MOCK_ENABLED:
                resp = FixtureKucoin.ORDER_CANCEL.copy()
                resp["data"]["cancelledOrderIds"] = exch_order_id
                self.web_app.update_response("delete", API_BASE_URL, f"/api/v1/orders/{exch_order_id}", resp)
            # Cancel the order and verify that the change is saved.
            self.market.cancel(trading_pair, order_id)
            if API_MOCK_ENABLED:
                resp = FixtureKucoin.ORDER_GET_CANCELLED.copy()
                resp["data"]["id"] = exch_order_id
                resp["data"]["clientOid"] = order_id
                self.web_app.update_response("get", API_BASE_URL, f"/api/v1/orders/{exch_order_id}", resp)
            self.run_parallel(self.market_logger.wait_for(OrderCancelledEvent))
            order_id = None
            self.assertEqual(0, len(self.market.limit_orders))
            self.assertEqual(0, len(self.market.tracking_states))
            saved_market_states = recorder.get_market_states(config_path, self.market)
            self.assertEqual(0, len(saved_market_states.saved_state))
        finally:
            if order_id is not None:
                self.market.cancel(trading_pair, order_id)
                self.run_parallel(self.market_logger.wait_for(OrderCancelledEvent))

            recorder.stop()
            os.unlink(self.db_path)
            self.market_logger.clear()

    def test_order_fill_record(self):
        config_path: str = "test_config"
        strategy_name: str = "test_strategy"
        trading_pair: str = "ETH-USDT"
        sql: SQLConnectionManager = SQLConnectionManager(SQLConnectionType.TRADE_FILLS, db_path=self.db_path)
        order_id: Optional[str] = None
        recorder: MarketsRecorder = MarketsRecorder(sql, [self.market], config_path, strategy_name)
        recorder.start()

        try:
            # Try to buy 0.01 ETH from the exchange, and watch for completion event.
            amount: Decimal = Decimal(0.01)
            order_id, _ = self.place_order(True, trading_pair, amount, OrderType.MARKET, 0, 10001,
                                           FixtureKucoin.ORDER_PLACE, FixtureKucoin.ORDER_GET_MARKET_BUY)
            [buy_order_completed_event] = self.run_parallel(self.market_logger.wait_for(BuyOrderCompletedEvent))

            # Reset the logs
            self.market_logger.clear()

            # Try to sell back the same amount of ETH to the exchange, and watch for completion event.
            amount: Decimal = Decimal(buy_order_completed_event.base_asset_amount)
            order_id, _ = self.place_order(False, trading_pair, amount, OrderType.MARKET, 0, 10002,
                                           FixtureKucoin.ORDER_PLACE, FixtureKucoin.ORDER_GET_MARKET_SELL)
            [sell_order_completed_event] = self.run_parallel(self.market_logger.wait_for(SellOrderCompletedEvent))

            # Query the persisted trade logs
            trade_fills: List[TradeFill] = recorder.get_trades_for_config(config_path)
            self.assertEqual(2, len(trade_fills))
            buy_fills: List[TradeFill] = [t for t in trade_fills if t.trade_type == "BUY"]
            sell_fills: List[TradeFill] = [t for t in trade_fills if t.trade_type == "SELL"]
            self.assertEqual(1, len(buy_fills))
            self.assertEqual(1, len(sell_fills))

            order_id = None

        finally:
            if order_id is not None:
                self.market.cancel(trading_pair, order_id)
                self.run_parallel(self.market_logger.wait_for(OrderCancelledEvent))

            recorder.stop()
            os.unlink(self.db_path)
            self.market_logger.clear()


if __name__ == "__main__":
    unittest.main()<|MERGE_RESOLUTION|>--- conflicted
+++ resolved
@@ -47,14 +47,11 @@
     SQLConnectionType
 )
 from hummingbot.model.trade_fill import TradeFill
-<<<<<<< HEAD
 from test.integration.humming_web_app import HummingWebApp
 from test.integration.assets.mock_data.fixture_kucoin import FixtureKucoin
 from unittest import mock
-=======
 from hummingbot.client.config.fee_overrides_config_map import fee_overrides_config_map
 
->>>>>>> 28dabcdc
 
 logging.basicConfig(level=METRICS_LOG_LEVEL)
 API_MOCK_ENABLED = conf.mock_api_enabled is not None and conf.mock_api_enabled.lower() in ['true', 'yes', '1']
@@ -179,7 +176,6 @@
         self.assertGreater(sell_trade_fee.percent, 0)
         self.assertEqual(len(sell_trade_fee.flat_fees), 0)
 
-<<<<<<< HEAD
     def order_response(self, fixture_data, nonce, side, trading_pair):
         self._t_nonce_mock.return_value = nonce
         order_resp = fixture_data.copy()
@@ -205,7 +201,7 @@
             resp["data"]["clientOid"] = order_id
             self.web_app.update_response("get", API_BASE_URL, f"/api/v1/orders/{exch_order_id}", resp)
         return order_id, exch_order_id
-=======
+
     def test_fee_overrides_config(self):
         fee_overrides_config_map["kucoin_taker_fee"].value = None
         taker_fee: TradeFee = self.market.get_fee("LINK", "ETH", OrderType.MARKET, TradeType.BUY, Decimal(1),
@@ -223,7 +219,6 @@
         maker_fee: TradeFee = self.market.get_fee("LINK", "ETH", OrderType.LIMIT, TradeType.BUY, Decimal(1),
                                                   Decimal('0.1'))
         self.assertAlmostEqual(Decimal("0.005"), maker_fee.percent)
->>>>>>> 28dabcdc
 
     def test_limit_buy(self):
         trading_pair = "ETH-USDT"
